use common::derive_more::Display;

#[derive(Clone, Debug, Display)]
pub(crate) enum RpcError {
    #[display(
        fmt = "Cannot get live cell by outpoint tx_hash {}, index {}",
        tx_hash,
        index
    )]
    CannotGetLiveCellByOutPoint { tx_hash: String, index: u32 },

    #[display(fmt = "Missing config of {:?} script", _0)]
    MissingConfig(String),

    #[display(fmt = "Ckb is not enough, address {}", _0)]
    CkbIsNotEnough(String),

    #[display(fmt = "UDT is not enough, address {}", _0)]
    UDTIsNotEnough(String),

    #[display(fmt = "UDT {} is inexistent", _0)]
    UDTInexistence(String),

    #[display(fmt = "Missing ACP cell with type_hash {}, address {}", _1, _0)]
    MissingACPCell(String, String),

    #[display(fmt = "Invalid {:?} Rpc params", _0)]
    InvalidRpcParams(String),

    #[display(fmt = "Ckb Rpc error {:?}", _0)]
    CkbClientError(String),

    #[display(fmt = "Decode json string error {:?}", _0)]
    DecodeJson(String),

    #[display(fmt = "Can not get transaction by hash {:?}", _0)]
    CannotGetTxByHash(String),

    #[display(fmt = "Can not get script by hash {:?}", _0)]
    CannotGetScriptByHash(String),

    #[display(fmt = "Invalid address {:?}", _0)]
    InvalidAddress(String),

    #[display(fmt = "Invalid normal address {:?}", _0)]
    InvalidNormalAddress(String),

    #[display(fmt = "Ckb transfer can only pay by from")]
    InvalidTransferPayload,

    #[display(fmt = "Can not find change cell")]
    CannotFindChangeCell,

    #[display(fmt = "Key address must be an Secp256k1 address")]
    KeyAddressIsNotSecp256k1,

    #[display(fmt = "Unsupported normal address")]
    UnsupportedNormalAddress,

    #[display(fmt = "Get Balance by block number not support yet")]
    GetBalanceByBlockNumberNotSupportYet,

    #[display(fmt = "The from normal address in transfer payload is mixed")]
    FromNormalAddressIsMixed,

<<<<<<< HEAD
    #[display(fmt = "Unsupported source")]
    UnsupportedSource,

    #[display(fmt = "Unsupported action")]
    UnsupportedAction,

    #[display(fmt = "FeePaidBy address doesn't have enough capacity")]
    FeePaidByAddressInsufficientCapacity,
=======
    #[display(fmt = "Asset account not support for CKB yet")]
    CkbAssetAccountNotSupport,
>>>>>>> bd4566f5
}<|MERGE_RESOLUTION|>--- conflicted
+++ resolved
@@ -63,7 +63,6 @@
     #[display(fmt = "The from normal address in transfer payload is mixed")]
     FromNormalAddressIsMixed,
 
-<<<<<<< HEAD
     #[display(fmt = "Unsupported source")]
     UnsupportedSource,
 
@@ -72,8 +71,7 @@
 
     #[display(fmt = "FeePaidBy address doesn't have enough capacity")]
     FeePaidByAddressInsufficientCapacity,
-=======
+
     #[display(fmt = "Asset account not support for CKB yet")]
     CkbAssetAccountNotSupport,
->>>>>>> bd4566f5
 }