--- conflicted
+++ resolved
@@ -33,11 +33,7 @@
 
 The Mercury official provides public servers for a quick experience of Mercury.
 
-<<<<<<< HEAD
-For version 0.2, The request url for mainnet is https://Mercury-mainnet.ckbapp.dev/ , for testnet is https://Mercury-testnet.ckbapp.dev/ .
-=======
 For version 0.2, The request url for mainnet is https://Mercury-mainnet.ckbapp.dev/ , for testnet is https://Mercury-testnet.ckbapp.dev/0.2 .
->>>>>>> 96c0416a
 
 For version 0.3, the request url for mainnet is https://Mercury-mainnet.ckbapp.dev/0.3 , for testnet is https://Mercury-testnet.ckbapp.dev/0.3 .
 
